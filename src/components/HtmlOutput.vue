<template>
<div class="output html-output">
  <div class="content">
    <div v-if="source" class="source"><pre>{{html}}</pre></div>
    <div v-else class="rendered" v-html="html"></div>
  </div>
</div>
</template>

<script>

export default {
  name: 'html-output',
  props: ['source'],
  computed: {
    html: function () {
      return this.$store.getters.html
    }
  }
}
</script>

<style scoped>
<<<<<<< HEAD
.output{
padding:1em 0 0 1em;  
=======
.output .content{
  padding:1em;
>>>>>>> 6f5ecbf5
}
</style><|MERGE_RESOLUTION|>--- conflicted
+++ resolved
@@ -21,12 +21,7 @@
 </script>
 
 <style scoped>
-<<<<<<< HEAD
-.output{
-padding:1em 0 0 1em;  
-=======
 .output .content{
   padding:1em;
->>>>>>> 6f5ecbf5
 }
 </style>